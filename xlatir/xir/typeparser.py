--- conflicted
+++ resolved
@@ -20,14 +20,10 @@
 #from .xirsrc import XIRSource, XIRSyntaxError
 from typing import Union, Tuple
 from collections import OrderedDict
-<<<<<<< HEAD
 from .astcompat import AC
-=======
 import logging
 
 logger = logging.getLogger(__name__)
-
->>>>>>> 323dd7ca
 
 def expect(node: ast.AST, classes: Tuple[ast.AST], xsrc):
     if not isinstance(classes, tuple):
