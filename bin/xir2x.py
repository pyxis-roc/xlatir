--- conflicted
+++ resolved
@@ -200,11 +200,8 @@
     p.add_argument('-i', dest="interactive", action="store_true", help="Interactive, fail immediately")
     p.add_argument('-d', dest="debug", action="store_true", help="Enable debugging logs")
     p.add_argument('--noptx', action='store_true', help="Do not assume PTX conventions")
-<<<<<<< HEAD
     p.add_argument('--rp', action='store_true', help="Rewrite Pythonisms")
-=======
     p.add_argument('--whole', action='store_true', help="Whole unit translation, implies --noptx and -i")
->>>>>>> c582ee70
     p.add_argument('-l', metavar='LIBFILE', dest='lib', action='append', help="Use LIB (full filename) as a source of user-defined declarations", default=[])
     p.add_argument('--pemdeps', dest='pedeps', metavar='MODULEFILE', action='append', help='Import MODULEFILE as a dependency for pemodule', default=[])
     p.add_argument('--pem', dest='pemodule', metavar='MODULEFILE', help='Import MODULEFILE as utils for partial evaluator')
